name: Build Linux Release

on:
  push:
    tags:
      - 'v*'

permissions:
  contents: write

env:
  PYTHON_VERSION: '3.13'

jobs:
  build-linux:
    runs-on: ubuntu-latest

    steps:
    - name: Checkout code
      uses: actions/checkout@v5
      with:
        fetch-depth: 0

    - name: Extract version from tag
      id: get_version
      shell: bash
      run: |
        tag="${GITHUB_REF_NAME}"
        version="${tag#v}"
        echo "Extracted version: $version"
        echo "VERSION=$version" >> "$GITHUB_OUTPUT"

    - name: Setup Python
      uses: actions/setup-python@v6
      with:
        python-version: ${{ env.PYTHON_VERSION }}

    - name: Cache Python dependencies
      uses: actions/cache@v4
      with:
        path: |
          venv
          ~/.cache/pip
        key: ${{ runner.os }}-pip-${{ hashFiles('**/requirements.txt') }}
        restore-keys: |
          ${{ runner.os }}-pip-

    - name: Install system dependencies
      shell: bash
      run: |
        sudo apt-get update -y
        # Tools commonly required by cx_Freeze on Linux packaging
        sudo apt-get install -y --no-install-recommends \
          rpm alien fakeroot patchelf desktop-file-utils file xz-utils zsync

    - name: Create virtual environment and install dependencies
      shell: bash
      run: |
        python -m venv venv
        source venv/bin/activate
        python -m pip install --upgrade pip
        pip install --no-cache-dir -r requirements.txt
        pip install --no-cache-dir cx_Freeze yt-dlp

    - name: Prepare build variables
      shell: bash
      run: |
        version="${{ steps.get_version.outputs.VERSION }}"
        echo "VERSION=$version" >> "$GITHUB_ENV"
        arch="$(uname -m)" # x86_64 or aarch64
        echo "ARCH=$arch" >> "$GITHUB_ENV"
        echo "Prepared build variables for version: $version on $(uname -a)"

    - name: Create cx_Freeze setup script (Linux)
      shell: bash
      run: |
        cat > setup_cxfreeze.py <<'PY'
        import os
        from cx_Freeze import setup, Executable

        version = os.environ.get("VERSION", "0.0.0")

        build_exe_options = dict(
            optimize=2,
            packages=[
                "PySide6.QtCore",
                "PySide6.QtGui",
                "PySide6.QtWidgets",
                "requests",
                "PIL",
                "packaging",
                "markdown",
                "pyglet",
                "loguru",
                "setuptools",
            ],
            excludes=[
                "PySide6.QtBluetooth",
                "PySide6.QtNetwork",
                "PySide6.QtOpenGL",
                "PySide6.QtPrintSupport",
                "PySide6.QtSvg",
                "PySide6.QtTest",
                "PySide6.QtXml",
                "PySide6.QtSql",
                "PySide6.QtHelp",
                "PySide6.QtMultimedia",
                "PySide6.QtQml",
                "PySide6.QtQuick",
                "PySide6.QtWebEngineCore",
                "PIL.ImageDraw",
                "PIL.ImageFont",
                "numpy",
                "scipy",
                "wx",
                "pandas",
                "tkinter",
                "yt_dlp",
                "unittest",
                "test",
                "tests",
            ],
            include_files=[
                ("src", "src"),
<<<<<<< HEAD
                ("assets", "lib/assets"),
=======
                ("assets/branding/icons", "lib/assets/branding/icons"),
                ("assets/Icon", "lib/assets/Icon"),
                ("assets/sound", "lib/assets/sound"),
                ("languages", "lib/languages"),
>>>>>>> c00ef147
                ("ytsage.desktop", "share/applications/ytsage.desktop"),
                ("assets/branding/icons/icon.png", "share/pixmaps/ytsage.png"),
            ],
        )

        executables = [
            Executable(
                script="main.py",
                target_name="ytsage",
                icon="assets/branding/icons/icon.png",
            )
        ]

        setup(
            name="ytsage",
            version=version,
            description="YTSage",
            options={
                "build_exe": build_exe_options,
                # AppImage packaging
                "bdist_appimage": {
                    # If ends with .AppImage, use verbatim file name
                    "target_name": f"ytsage-v{version}.AppImage",
                },
                # RPM packaging metadata
                "bdist_rpm": {
                    "release": "1",
                    "group": "Applications/Multimedia",
                },
                # DEB packaging wraps alien to convert RPM
                "bdist_deb": {},
            },
            executables=executables,
        )
        PY

    - name: Create desktop entry
      shell: bash
      run: |
        cat > ytsage.desktop <<'DESKTOP'
        [Desktop Entry]
        Type=Application
        Name=YTSage
        Comment=YouTube downloader
        Exec=/usr/bin/ytsage %U
        Icon=ytsage
        Terminal=false
        Categories=AudioVideo;Network;Utility;
        StartupWMClass=YTSage
        DESKTOP

    - name: Build AppImage and RPM
      shell: bash
      run: |
        set -e
        source venv/bin/activate

        # Ensure a clean build and build_exe first
        python setup_cxfreeze.py build_exe

        # Remove screenshots to reduce size before packaging
        build_dir=$(ls -d build/exe.* 2>/dev/null | head -n1 || true)
        if [ -n "$build_dir" ] && [ -d "$build_dir/lib/assets/branding/screenshots" ]; then
          rm -rf "$build_dir/lib/assets/branding/screenshots"
          echo "Removed screenshots folder from $build_dir"
        fi

        # Build AppImage
        python setup_cxfreeze.py bdist_appimage

        # Build RPM
        python setup_cxfreeze.py bdist_rpm

        echo "Post-build directory listing:"
        echo "-- dist --"; ls -lah dist || true
        echo "-- build --"; ls -lah build || true

    - name: Build native DEB package
      shell: bash
      run: |
        set -e
        version="${{ steps.get_version.outputs.VERSION }}"
        arch_uname="${ARCH}"
        # Map uname -m to Debian arch names
        case "$arch_uname" in
          x86_64) deb_arch=amd64 ;;
          aarch64) deb_arch=arm64 ;;
          *) deb_arch="$arch_uname" ;;
        esac

        # Locate build output
        build_dir=$(ls -d build/exe.* 2>/dev/null | head -n1)
        if [ -z "$build_dir" ]; then
          echo "Error: build/exe.* directory not found" >&2
          exit 1
        fi

        # Staging root
        pkgroot=deb_pkg
        rm -rf "$pkgroot"
        mkdir -p "$pkgroot/DEBIAN" \
                 "$pkgroot/usr/bin" \
                 "$pkgroot/usr/share/applications" \
                 "$pkgroot/usr/share/pixmaps" \
                 "$pkgroot/opt/ytsage"

        # Install application payload under /opt/ytsage
        cp -a "$build_dir"/* "$pkgroot/opt/ytsage/"

        # Wrapper to ensure correct working directory
        cat > "$pkgroot/usr/bin/ytsage" <<'WRAP'
        #!/usr/bin/env bash
        set -euo pipefail
        APPDIR="/opt/ytsage"
        cd "$APPDIR"
        exec "$APPDIR/ytsage" "$@"
        WRAP
        chmod 0755 "$pkgroot/usr/bin/ytsage"

        # Desktop file and icon
        install -m 0644 ytsage.desktop "$pkgroot/usr/share/applications/ytsage.desktop"
        install -m 0644 assets/branding/icons/icon.png "$pkgroot/usr/share/pixmaps/ytsage.png"

        # Control file
        cat > "$pkgroot/DEBIAN/control" <<CONTROL
        Package: ytsage
        Version: ${version}
        Section: utils
        Priority: optional
        Architecture: ${deb_arch}
        Maintainer: YTSage Maintainers <noreply@example.com>
        Homepage: https://github.com/oop7/YTSage
        Description: YTSage - A modern YouTube downloader with a PySide6 interface
         Download videos, extract audio, fetch subtitles, and more.
        CONTROL

        # Post-install script to refresh desktop/menu caches (best-effort)
        cat > "$pkgroot/DEBIAN/postinst" <<'POSTINST'
        #!/bin/sh
        set -e
        if command -v update-desktop-database >/dev/null 2>&1; then
          update-desktop-database -q || true
        fi
        if command -v gtk-update-icon-cache >/dev/null 2>&1; then
          gtk-update-icon-cache -q /usr/share/icons/hicolor || true
        fi
        exit 0
        POSTINST
        chmod 0755 "$pkgroot/DEBIAN/postinst"

        # Triggers so Debian updates caches
        cat > "$pkgroot/DEBIAN/triggers" <<'TRIGGERS'
        interest-noawait /usr/share/applications
        interest-noawait /usr/share/icons/hicolor
        TRIGGERS

        # Build the deb
        deb_out="YTSage-v${version}-${deb_arch}.deb"
        dpkg-deb --build "$pkgroot" "$deb_out"

        mkdir -p artifacts
        mv "$deb_out" artifacts/
        echo "Built native DEB: artifacts/$deb_out"

    - name: Package and prepare release artifacts (.AppImage, .rpm, .deb)
      shell: bash
      run: |
        version="${{ steps.get_version.outputs.VERSION }}"
        mkdir -p artifacts

        # Copy AppImage
        appimage_src=$(ls dist/ytsage-v*.AppImage 2>/dev/null | head -n1 || true)
        if [ -n "$appimage_src" ]; then
          cp "$appimage_src" "artifacts/YTSage-v${version}-${ARCH}.AppImage"
          echo "Copied AppImage: $appimage_src -> artifacts/YTSage-v${version}-${ARCH}.AppImage"
        else
          echo "Warning: No .AppImage found in dist/"
        fi

        # Copy RPM (normalize name)
        rpm_src=$(ls dist/ytsage-*.rpm 2>/dev/null | head -n1 || true)
        if [ -n "$rpm_src" ]; then
          cp "$rpm_src" "artifacts/YTSage-v${version}-${ARCH}.rpm"
          echo "Copied RPM: $rpm_src -> artifacts/YTSage-v${version}-${ARCH}.rpm"
        else
          echo "Warning: No .rpm found in dist/"
        fi

        # DEB is already staged in artifacts by the native packaging step
        ls -1 artifacts/*.deb 2>/dev/null || echo "Warning: No .deb found in artifacts/"

        echo "Final artifacts:"
        ls -lh artifacts || true

    - name: Create/Update draft release
      uses: softprops/action-gh-release@v1
      with:
        tag_name: ${{ github.ref_name }}
        name: YTSage ${{ github.ref_name }}
        draft: true
        prerelease: false
        append_body: true
        fail_on_unmatched_files: false
        body: |
          # YTSage ${{ github.ref_name }}

          **Release Date**: ${{ github.event.head_commit.timestamp }}

          **Full Changelog**: https://github.com/${{ github.repository }}/compare/${{ github.ref_name }}
        files: |
          artifacts/*
      env:
        GITHUB_TOKEN: ${{ secrets.GITHUB_TOKEN }}<|MERGE_RESOLUTION|>--- conflicted
+++ resolved
@@ -122,14 +122,10 @@
             ],
             include_files=[
                 ("src", "src"),
-<<<<<<< HEAD
-                ("assets", "lib/assets"),
-=======
                 ("assets/branding/icons", "lib/assets/branding/icons"),
                 ("assets/Icon", "lib/assets/Icon"),
                 ("assets/sound", "lib/assets/sound"),
                 ("languages", "lib/languages"),
->>>>>>> c00ef147
                 ("ytsage.desktop", "share/applications/ytsage.desktop"),
                 ("assets/branding/icons/icon.png", "share/pixmaps/ytsage.png"),
             ],
